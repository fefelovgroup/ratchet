--- conflicted
+++ resolved
@@ -1,22 +1,14 @@
 package util
 
 import (
-	"database/sql"
+	"github.com/jmoiron/sqlx"
 	"fmt"
 	"sort"
 	"strings"
-
-<<<<<<< HEAD
 	"github.com/fefelovgroup/ratchet/data"
-	"github.com/fefelovgroup/ratchet/logger"
-	"github.com/jmoiron/sqlx"
-=======
-	"github.com/dailyburn/ratchet/data"
->>>>>>> 41dcbc79
-	"github.com/kisielk/sqlstruct"
 )
 
-// GetDataFromSQLQuery is a util function that, given a properly intialized sql.DB
+// GetDataFromSQLQuery is a util function that, given a properly intialized sqlx.DB
 // and a valid SQL query, will handle executing the query and getting back data.JSON
 // objects. This function is asynch, and data.JSON should be received on the return
 // data channel. If there was a problem setting up the query, then an error will also be
@@ -57,7 +49,7 @@
 	tableData := []map[string]interface{}{}
 
 	for rows.Next() {
-		err := sqlstruct.Scan(structDest, rows)
+		err := rows.StructScan(&structDest)
 		if err != nil {
 			sendErr(err, dataChan)
 		}
@@ -173,139 +165,9 @@
 }
 
 // ExecuteSQLQuery allows you to execute arbitrary SQL statements
-func ExecuteSQLQuery(db *sql.DB, query string) error {
-<<<<<<< HEAD
-	stmt, err := db.Prepare(query)
-	if err != nil {
-		return err
-	}
-	defer stmt.Close()
-
-	_, err = stmt.Query(query)
-	if err != nil {
-		return err
-	}
-
-	return nil
-}
-
-// SQLInsertData abstracts building and executing a SQL INSERT
-// statement for the given Data object.
-//
-// Note that the Data must be a valid JSON object
-// (or an array of valid objects all with the same keys),
-// where the keys are column names and the
-// the values are SQL values to be inserted into those columns.
-func SQLInsertData(db *sqlx.DB, d data.JSON, tableName string, onDupKeyUpdate bool, onDupKeyFields []string, batchSize int) error {
-	objects, err := data.ObjectsFromJSON(d)
-	if err != nil {
-		return err
-	}
-
-	if batchSize > 0 {
-		for i := 0; i < len(objects); i += batchSize {
-			maxIndex := i + batchSize
-			if maxIndex > len(objects) {
-				maxIndex = len(objects)
-			}
-			err = insertObjects(db, objects[i:maxIndex], tableName, onDupKeyUpdate, onDupKeyFields)
-			if err != nil {
-				return err
-			}
-		}
-		return nil
-	}
-
-	return insertObjects(db, objects, tableName, onDupKeyUpdate, onDupKeyFields)
-}
-
-func insertObjects(db *sqlx.DB, objects []map[string]interface{}, tableName string, onDupKeyUpdate bool, onDupKeyFields []string) error {
-	logger.Info("SQLInsertData: building INSERT for len(objects) =", len(objects))
-	insertSQL, vals := buildInsertSQL(objects, tableName, onDupKeyUpdate, onDupKeyFields)
-
-	logger.Debug("SQLInsertData:", insertSQL)
-	logger.Debug("SQLInsertData: values", vals)
-
-	stmt, err := db.Prepare(insertSQL)
-	if err != nil {
-		logger.Debug("SQLInsertData: error preparing SQL")
-		return err
-	}
-	defer stmt.Close()
-
-	res, err := stmt.Exec(vals...)
-	if err != nil {
-		return err
-	}
-	lastID, err := res.LastInsertId()
-	if err != nil {
-		return err
-	}
-	rowCnt, err := res.RowsAffected()
-	if err != nil {
-		return err
-	}
-
-	logger.Info(fmt.Sprintf("SQLInsertData: rows affected = %d, last insert ID = %d", rowCnt, lastID))
-	return nil
-}
-
-func buildInsertSQL(objects []map[string]interface{}, tableName string, onDupKeyUpdate bool, onDupKeyFields []string) (insertSQL string, vals []interface{}) {
-	cols := sortedColumns(objects)
-
-	// Format: INSERT INTO tablename(col1,col2) VALUES(?,?),(?,?)
-	insertSQL = fmt.Sprintf("INSERT INTO %v(%v) VALUES", tableName, strings.Join(cols, ","))
-
-	// builds the (?,?) part
-	qs := "("
-	for i := 0; i < len(cols); i++ {
-		if i > 0 {
-			qs += ","
-		}
-		qs += "?"
-	}
-	qs += ")"
-	// append as many (?,?) parts as there are objects to insert
-	for i := 0; i < len(objects); i++ {
-		if i > 0 {
-			insertSQL += ","
-		}
-		insertSQL += qs
-	}
-
-	if onDupKeyUpdate {
-		// format: ON DUPLICATE KEY UPDATE a=VALUES(a), b=VALUES(b), c=VALUES(c)
-		insertSQL += " ON DUPLICATE KEY UPDATE "
-
-		// If this wasn't explicitly set, we want to update all columns
-		if len(onDupKeyFields) == 0 {
-			onDupKeyFields = cols
-		}
-
-		for i, c := range onDupKeyFields {
-			if i > 0 {
-				insertSQL += ","
-			}
-			insertSQL += "`" + c + "`=VALUES(`" + c + "`)"
-		}
-	}
-
-	vals = []interface{}{}
-	for _, obj := range objects {
-		for _, col := range cols {
-			if val, ok := obj[col]; ok {
-				vals = append(vals, val)
-			} else {
-				vals = append(vals, nil)
-			}
-		}
-	}
-
-	return
-=======
+func ExecuteSQLQuery(db *sqlx.DB, query string) error {
 	_, err := db.Exec(query)
 	return err
->>>>>>> 41dcbc79
 }
 
 func sortedColumns(objects []map[string]interface{}) []string {
